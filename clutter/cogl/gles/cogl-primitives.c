--- conflicted
+++ resolved
@@ -93,17 +93,10 @@
       CoglPathNode *path = &g_array_index (ctx->path_nodes, CoglPathNode,
                                            path_start);
 
-<<<<<<< HEAD
-      GE( cogl_wrap_glVertexPointer (2, GL_FLOAT, sizeof (CoglPathNode),
-                                     (guchar *) path
-                                     + G_STRUCT_OFFSET (CoglPathNode, x)) );
-      GE( cogl_wrap_glDrawArrays (GL_LINE_STRIP, 0, path->path_size) );
-=======
       GE( glVertexPointer (2, GL_FLOAT, sizeof (CoglPathNode),
                            (guchar *) path
                            + G_STRUCT_OFFSET (CoglPathNode, x)) );
       GE( glDrawArrays (GL_LINE_STRIP, 0, path->path_size) );
->>>>>>> 9266e110
 
       path_start += path->path_size;
     }
@@ -176,19 +169,10 @@
 
   while (path_start < path_size)
     {
-<<<<<<< HEAD
-      cogl_enable (COGL_ENABLE_VERTEX_ARRAY);
-
-      GE( cogl_wrap_glVertexPointer (2, GL_FLOAT, sizeof (CoglPathNode),
-                                     (guchar *) path
-                                     + G_STRUCT_OFFSET (CoglPathNode, x)) );
-      GE( cogl_wrap_glDrawArrays (GL_TRIANGLE_FAN, 0, path->path_size) );
-=======
       GE( glVertexPointer (2, GL_FLOAT, sizeof (CoglPathNode),
                            (guchar *) path
                            + G_STRUCT_OFFSET (CoglPathNode, x)) );
       GE( glDrawArrays (GL_TRIANGLE_FAN, 0, path->path_size) );
->>>>>>> 9266e110
 
       if (sub_path_num > 0)
         {
@@ -400,13 +384,8 @@
     /* render triangles */
     cogl_enable (COGL_ENABLE_VERTEX_ARRAY
                  | (ctx->color_alpha < 255 ? COGL_ENABLE_BLEND : 0));
-<<<<<<< HEAD
-    GE ( cogl_wrap_glVertexPointer (2, GL_FLOAT, 0, coords ) );
-    GE ( cogl_wrap_glDrawArrays (GL_TRIANGLES, 0, spans * 2 * 3));
-=======
-    GE ( glVertexPointer (2, GL_FIXED, 0, coords ) );
+    GE ( glVertexPointer (2, GL_FLOAT, 0, coords ) );
     GE ( glDrawArrays (GL_TRIANGLES, 0, spans * 2 * 3));
->>>>>>> 9266e110
     g_free (coords);
   }
 }
