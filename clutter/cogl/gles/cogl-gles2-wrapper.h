--- conflicted
+++ resolved
@@ -347,12 +347,8 @@
 #define cogl_wrap_glVertexPointer      glVertexPointer
 #define cogl_wrap_glColorPointer       glColorPointer
 #define cogl_wrap_glNormalPointer      glNormalPointer
-<<<<<<< HEAD
-#define cogl_wrap_glTexEnvx            glTexEnvx
+#define cogl_wrap_glTexEnvf            glTexEnvf
 #define cogl_wrap_glActiveTexture      glActiveTexture
-=======
-#define cogl_wrap_glTexEnvf            glTexEnvf
->>>>>>> 634cdeab
 #define cogl_wrap_glEnableClientState  glEnableClientState
 #define cogl_wrap_glDisableClientState glDisableClientState
 #define cogl_wrap_glAlphaFunc          glAlphaFunc
